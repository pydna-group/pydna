--- conflicted
+++ resolved
@@ -23,20 +23,6 @@
    ]
   },
   {
-<<<<<<< HEAD
-=======
-   "cell_type": "code",
-   "execution_count": null,
-   "metadata": {},
-   "outputs": [],
-   "source": [
-    "# Install pydna \n",
-    "%%capture\n",
-    "!pip install pydna"
-   ]
-  },
-  {
->>>>>>> 61bda4d8
    "cell_type": "code",
    "execution_count": null,
    "metadata": {},
@@ -60,10 +46,6 @@
   {
    "cell_type": "markdown",
    "metadata": {},
-<<<<<<< HEAD
-=======
-   "outputs": [],
->>>>>>> 61bda4d8
    "source": [
     "The target sequence and guideRNA (gRNA) sequence needs to be generated. Note the the sequence can be passed as a `Dseqrecord` object."
    ]
@@ -72,7 +54,7 @@
    "cell_type": "code",
    "execution_count": null,
    "metadata": {},
-<<<<<<< HEAD
+
    "outputs": [
     {
      "name": "stdout",
@@ -85,9 +67,6 @@
      ]
     }
    ],
-=======
-   "outputs": [],
->>>>>>> 61bda4d8
    "source": [
     "from pydna.dseqrecord import Dseqrecord\n",
     "from pydna.crispr import cas9, protospacer\n",
