--- conflicted
+++ resolved
@@ -359,7 +359,6 @@
                                  Taq (rate {rate} nt/s) 35 cycles             |{size}bp
                                  95.0°C    |95.0°C                 |      |Tm formula: Pydna tmbresluc
                                  |_________|_____          72.0°C  |72.0°C|SaltC {saltc:2}mM
-<<<<<<< HEAD
                                  | 03min00s|30s  \         ________|______|Primer1C {forward_primer_concentration:3}µM
                                  |         |      \ {ta}°C/{0:2}min{1:2}s| 5min |Primer2C {reverse_primer_concentration:3}µM
                                  |         |       \_____/         |      |GC {GC_prod}%
@@ -371,17 +370,7 @@
                                                                                             *divmod(extension_time_taq,60),
                                                                                             size= len(self.seq),
                                                                                             GC_prod= int(round(GC_prod)) ))
-=======
-                                 | 03min00s|30s  \         ________|______|
-                                 |         |      \ {ta:.1f}°C/{0:2}min{1:2}s| 5min |
-                                 |         |       \_____/         |      |
-                                 |         |         30s           |      |4-12°C'''.format(rate      = taq_extension_rate,
-                                           ta      = math.ceil(ta),
-                                           saltc   = self.saltc,
-                                            *map(int,divmod(extension_time_taq,60)),
-                                            size = len(self.seq)))
-
->>>>>>> db94628d
+
         return pretty_unicode(f)
 
     def taq_program(self):
